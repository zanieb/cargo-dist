[workspace]
members = [
    "axoproject",
    "cargo-dist",
    "cargo-dist-schema",
]
resolver = "2"
exclude = ["axoproject/tests/projects/"]

[workspace.package]
edition = "2021"
license = "MIT OR Apache-2.0"
repository = "https://github.com/axodotdev/cargo-dist"
homepage = "https://opensource.axo.dev/cargo-dist/"
version = "0.19.1"

[workspace.dependencies]
# intra-workspace deps (you need to bump these versions when you cut releases too!
<<<<<<< HEAD
cargo-dist-schema = { version = "=0.19.1", path = "cargo-dist-schema" }
axoproject = { version = "=0.19.1", path = "axoproject", default-features = false, features = ["cargo-projects", "generic-projects"] }
=======
cargo-dist-schema = { version = "=0.19.0", path = "cargo-dist-schema" }
axoproject = { version = "=0.19.0", path = "axoproject", default-features = false, features = ["cargo-projects", "generic-projects", "npm-projects"] }
>>>>>>> 48c3e238

# first-party deps
axocli = { version = "0.2.0" }
axoupdater = { version = "0.6.8" }
axotag = "0.2.0"
axoasset = { version = "1.0.0", features = ["json-serde", "toml-serde", "toml-edit", "compression", "remote"] }
axoprocess = { version = "0.2.0" }
gazenot = { version = "0.3.3" }

# third-party deps
clap = { version = "4.5.9", features = ["derive"] }
console = { version = "0.15.8" }
clap-cargo = { version = "0.14.0" }
comfy-table = "7.1.1"
miette = { version = "7.2.0" }
thiserror = "1.0.61"
tracing = { version = "0.1.36", features = ["log"] }
serde = { version = "1.0.204", features = ["derive"] }
serde_json = { version = "1.0.120" }
cargo_metadata = "0.18.1"
camino = { version = "1.1.4", features = ["serde1"] }
semver = "1.0.23"
newline-converter = "0.3.0"
dialoguer = "0.11.0"
sha2 = "0.10.6"
minijinja = { version = "2.0.3", features = ["debug", "loader", "builtins", "json", "custom_syntax"] }
include_dir = "0.7.4"
itertools = "0.13.0"
cargo-wix = "0.3.8"
uuid = { version = "1", features = ["v4"] }
mach_object = "0.1"
goblin = "0.8.2"
similar = "2.5.0"
tokio = { version = "1.38.0", features = ["full"] }
temp-dir = "0.1.13"
sha3 = "0.10.8"
blake2 = "0.10.6"
homedir = "0.2.1"
insta = { version = "1.39.0", features = ["filters"] }
tar = "0.4.41"
flate2 = "1.0.30"
pathdiff = { version = "0.2.1", features = ["camino"] }
url = "2.5.0"
parse-changelog = "0.6.8"
schemars = "0.8.21"


[workspace.metadata.release]
shared-version = true
tag-name = "v{{version}}"
pre-release-commit-message = "release: {{version}}"
publish = false

# Config for 'cargo dist'
[workspace.metadata.dist]
# The preferred cargo-dist version to use in CI (Cargo.toml SemVer syntax)
cargo-dist-version = "0.19.0-prerelease.1"
# CI backends to support
ci = "github"
# The installers to generate for each app
installers = ["shell", "powershell", "homebrew"]
# A GitHub repo to push Homebrew formulas to
tap = "axodotdev/homebrew-tap"
# Publish jobs to run in CI
publish-jobs = ["homebrew", "./publish-crates"]
# Target platforms to build apps for (Rust target-triple syntax)
targets = ["aarch64-apple-darwin", "aarch64-unknown-linux-gnu", "aarch64-unknown-linux-musl", "x86_64-apple-darwin", "x86_64-unknown-linux-gnu", "x86_64-unknown-linux-musl", "x86_64-pc-windows-msvc"]
# Publish jobs to run in CI
pr-run-mode = "plan"
# Where to host releases
hosting = ["axodotdev", "github"]
# Whether to install an updater program
install-updater = false
# Whether to enable GitHub Attestations
github-attestations = true
# Path that installers should place binaries in
install-path = "CARGO_HOME"

[[workspace.metadata.dist.extra-artifacts]]
artifacts = ["dist-manifest-schema.json"]
build = ["cargo", "run", "--release", "--", "dist", "manifest-schema", "--output=dist-manifest-schema.json"]

[workspace.metadata.dist.github-custom-runners]
aarch64-unknown-linux-gnu = "buildjet-8vcpu-ubuntu-2204-arm"
aarch64-unknown-linux-musl = "buildjet-8vcpu-ubuntu-2204-arm"

# The profile that 'cargo dist' will build with
[profile.dist]
inherits = "release"
lto = "thin"<|MERGE_RESOLUTION|>--- conflicted
+++ resolved
@@ -16,13 +16,8 @@
 
 [workspace.dependencies]
 # intra-workspace deps (you need to bump these versions when you cut releases too!
-<<<<<<< HEAD
 cargo-dist-schema = { version = "=0.19.1", path = "cargo-dist-schema" }
-axoproject = { version = "=0.19.1", path = "axoproject", default-features = false, features = ["cargo-projects", "generic-projects"] }
-=======
-cargo-dist-schema = { version = "=0.19.0", path = "cargo-dist-schema" }
-axoproject = { version = "=0.19.0", path = "axoproject", default-features = false, features = ["cargo-projects", "generic-projects", "npm-projects"] }
->>>>>>> 48c3e238
+axoproject = { version = "=0.19.1", path = "axoproject", default-features = false, features = ["cargo-projects", "generic-projects", "npm-projects"] }
 
 # first-party deps
 axocli = { version = "0.2.0" }
