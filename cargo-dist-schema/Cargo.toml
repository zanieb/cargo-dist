--- conflicted
+++ resolved
@@ -1,11 +1,7 @@
 [package]
 name = "cargo-dist-schema"
 description = "Schema information for cargo-dist's dist-manifest.json"
-<<<<<<< HEAD
-version = "0.17.0-prerelease.1"
-=======
 version = "0.17.0"
->>>>>>> 7da3e8d9
 edition = "2021"
 license = "MIT OR Apache-2.0"
 repository = "https://github.com/axodotdev/cargo-dist"
