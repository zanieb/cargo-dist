[package]
name = "cargo-dist"
description = "Shippable application packaging for Rust"
version = "0.13.0-prerelease.8"
edition = "2021"
license = "MIT OR Apache-2.0"
repository = "https://github.com/axodotdev/cargo-dist"
homepage = "https://opensource.axo.dev/cargo-dist/"
readme = "../README.md"
exclude = [
  "book/*",
  "src/snapshots/*",
  "src/tests/",
  "tests/",
]

[[bin]]
name = "cargo-dist"
required-features = ["cli"]

[features]
default = ["cli"]
cli = ["clap", "axocli", "serde_json", "console", "clap-cargo", "axoupdater"]
# Use bleeding edge features that might mess up people using 'cargo install'
# with older toolchains. This is used for our prebuilt binaries.
fear_no_msrv = ["axoprocess/stdout_to_stderr_modern"]

[dependencies]
# Features only used by the cli
clap = { version = "4.5.4", optional = true, features = ["derive"] }
serde_json = { version = "1.0.115", optional = true }
console = { version = "0.15.8", optional = true }
clap-cargo = { version = "0.14.0", optional = true }
axocli = { version = "0.2.0", optional = true }
axoupdater = { version = "0.3.6", optional = true, git = "https://github.com/axodotdev/axoupdater/", branch="verhandle" }

# Features used by the cli and library
<<<<<<< HEAD
axotag = "0.1.0"
cargo-dist-schema = { version = "=0.13.0-prerelease.8", path = "../cargo-dist-schema" }
=======
axotag = "0.2.0"
cargo-dist-schema = { version = "=0.13.0-prerelease.3", path = "../cargo-dist-schema" }
>>>>>>> 84dd3903

axoasset = { version = "0.9.1", features = ["json-serde", "toml-serde", "toml-edit", "compression"] }
axoprocess = { version = "0.2.0" }
axoproject = { version = "0.7.0", default-features = false, features = ["cargo-projects", "generic-projects"] }
gazenot = { version = "0.3.0" }
octocrab = "0.37.0"

comfy-table = "7.0.1"
miette = { version = "7.2.0" }
thiserror = "1.0.58"
tracing = { version = "0.1.36", features = ["log"] }
serde = { version = "1.0.197", features = ["derive"] }
cargo_metadata = "0.18.1"
camino = "1.1.1"
semver = "1.0.22"
newline-converter = "0.3.0"
dialoguer = "0.11.0"
sha2 = "0.10.6"
minijinja = { version = "1.0.16", features = ["debug", "loader", "builtins", "json", "custom_syntax"] }
include_dir = "0.7.3"
itertools = "0.12.1"
cargo-wix = "0.3.8"
uuid = { version = "1", features = ["v4"] }
mach_object = "0.1"
goblin = "0.8.0"
similar = "2.4.0"
tokio = { version = "1.36.0", features = ["full"] }
temp-dir = "0.1.13"

[dev-dependencies]
homedir = "0.2.1"
insta = { version = "1.38.0", features = ["filters"] }
tar = "0.4.38"
flate2 = "1.0.24"

[package.metadata.dist]
features = ["fear_no_msrv"]

[package.metadata.release]
pre-release-replacements = [
  {file="../CHANGELOG.md", search="# Unreleased", replace="# Unreleased\n\nNothing Yet!\n\n\n# Version {{version}} ({{date}})", exactly=1},
]<|MERGE_RESOLUTION|>--- conflicted
+++ resolved
@@ -32,17 +32,11 @@
 console = { version = "0.15.8", optional = true }
 clap-cargo = { version = "0.14.0", optional = true }
 axocli = { version = "0.2.0", optional = true }
-axoupdater = { version = "0.3.6", optional = true, git = "https://github.com/axodotdev/axoupdater/", branch="verhandle" }
+axoupdater = { version = "0.3.6", optional = true, git = "https://github.com/axodotdev/axoupdater/", branch="main" }
 
 # Features used by the cli and library
-<<<<<<< HEAD
-axotag = "0.1.0"
+axotag = "0.2.0"
 cargo-dist-schema = { version = "=0.13.0-prerelease.8", path = "../cargo-dist-schema" }
-=======
-axotag = "0.2.0"
-cargo-dist-schema = { version = "=0.13.0-prerelease.3", path = "../cargo-dist-schema" }
->>>>>>> 84dd3903
-
 axoasset = { version = "0.9.1", features = ["json-serde", "toml-serde", "toml-edit", "compression"] }
 axoprocess = { version = "0.2.0" }
 axoproject = { version = "0.7.0", default-features = false, features = ["cargo-projects", "generic-projects"] }
