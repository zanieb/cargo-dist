--- conflicted
+++ resolved
@@ -15,12 +15,9 @@
     {
       "app_name": "cargo-dist-schema",
       "app_version": "1.0.0-FAKEVERSION",
-<<<<<<< HEAD
+      "install_dir_env_var": "CARGO_DIST_SCHEMA_INSTALL_DIR",
       "display_name": "cargo-dist-schema",
       "display": true,
-=======
-      "install_dir_env_var": "CARGO_DIST_SCHEMA_INSTALL_DIR",
->>>>>>> 21aec891
       "hosting": {
         "github": {
           "artifact_download_url": "https://github.com/axodotdev/cargo-dist/releases/download/cargo-dist-schema/v1.0.0-FAKEVERSION",
